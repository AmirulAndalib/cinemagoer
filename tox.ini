--- conflicted
+++ resolved
@@ -1,9 +1,5 @@
 [tox]
-<<<<<<< HEAD
-envlist = py{36,35,34,27}, pypy{3,2}, style, docs
-=======
-envlist = py{36,35,34}, pypy3, docs
->>>>>>> 0818f11a
+envlist = py{36,35,34,27}, pypy{3,2}, docs
 
 [testenv]
 deps =
