
  CREDITS
  =======

See also CONTRIBUTORS.txt for a list of the most important developers
who share the copyright on some portions of the code.

First of all, I want to thank all the maintainers of the
packages, listed on http://imdbpy.sf.net/?page=download#otherpkg,
and especially Ana Guerrero.
Another big thank to the developers who used IMDbPY for their
projects and researches; they can be found here:
  http://imdbpy.sf.net/?page=programs

Other very special thanks go to some people who followed very
closely the development of IMDbPY, providing hints and insights:
Ori Cohen, James Rubino, Tero Saarni and Jesper Noer (for a lot
of help, and also for the wonderful http://bitbucket.org)


Below, a list of persons who contributed with bug reports, small
patches and hints (kept in a reverse order since IMDbPY 4.5):

<<<<<<< HEAD
* Laurent Vergne for a hint about InnoDB, MyISAM and foreign keys.
=======
* Ramusus for a lot of precious bug reports.
>>>>>>> 29a759b1

* Israel Fruch for patches to support the new set of parsers.

* Inf3cted MonkeY, for a bug report about 'vote details'.

* Alexmipego, for suggesting to add a md5sum to titles and names.

* belgabortm for a bug report about movies with multiple 'countries'.

* David Kaufman for an idea to make the 'update' method more robust.

* Dustin Wyatt for a bug with SQLite of Python 2.6. 

* Julian Scheid for bug reports about garbage in the ptdf.

* Adeodato Simó for a bug report about the new imdb.com layout.

* Josh Harding for a bug report about the new imdb.com layout.

* Xavier Naidoo for a bug report about top250 and BeautifulSoup.

* Basil Shubin for hints about a new helper function.

* Mark Jeffery, for some help debugging a lxml bug.

* Hieu Nguyen for a bug report about fetching real imdbIDs.

* Rdian06 for a patch for movies without plot authors.

* Tero Saarni, for the series 60 GUI and a lot of testing and
  debugging.

* Ana Guerrero, for maintaining the official debian package.

* H. Turgut Uyar for a number of bug reports and a lot of work on
  the test-suite.

* Ori Cohen for some code and various hints.

* Jesper Nøhr for a lot of testing, especially on 'sql'.

* James Rubino for many bug reports.

* Cesare Lasorella for a bug report about newer versions of SQLObject.

* Andre LeBlanc for a bug report about airing date of tv series episodes.

* aow for a note about some misleading descriptions.

* Sébastien Ragons for tests and reports.

* Sridhar Ratnakumar for info about PKG-INF.

* neonrush for a bug parsing Malcolm McDowell filmography!

* Alen Ribic for some bug reports and hints.

* Joachim Selke for some bug reports with SQLAlchemy and DB2 and a lot
  of testing and debugging of the ibm_db driver (plus a lot of hints
  about how to improve the imdbpy2sql.py script).

* Karl Newman for bug reports about the installer of version 4.5.

* Saruke Kun and Treas0n for bug reports about 'Forbidden' errors
  from the imdb.com server.

* Chris Thompson for some bug reports about summary() methods.

* Mike Castle for performace tests with SQLite and numerous hints.

* Indy (indyx) for a bug about series cast parsing using BeautifulSoup.

* Yoav Aviram for a bug report about tv mini-series.

* Arjan Gijsberts for a bug report and patch for a problem with
  movies listed in the Bottom 100.

* Helio MC Pereira for a bug report about unicode.

* Michael Charclo for some bug reports performing 'http' queries.

* Amit Belani for bug reports about plot outline and other changes.

* Matt Warnock for some tests with MySQL.

* Mark Armendariz for a bug report about too long field in MySQL db
  and some tests/analyses.

* Alexy Khrabrov, for a report about a subtle bug in imdbpy2sql.py.

* Clark Bassett for bug reports and fixes about the imdbpy2sql.py
  script and the cutils.c C module.

* mumas for reporting a bug in summary methods.

* Ken R. Garland for a bug report about 'cover url' and a lot of
  other hints.

* Steven Ovits for hints and tests with Microsoft SQL Server, SQLExpress
  and preliminary work on supporting diff files.

* Fredrik Arnell for tests and bug reports about the imdbpy2sql.py script.

* Arnab for a bug report in the imdbpy2sql.py script.

* Elefterios Stamatogiannakis for the hint about transactions and SQLite,
  to obtain an impressive improvement in performances.

* Jon Sabo for a bug report about unicode and the imdbpy2sql.py script
  and some feedback.

* Andrew Pendleton for a report about a very hideous bug in
  the imdbpy2sql.py (garbage in the plain text data files + programming
  errors + utf8 strings + postgres).

* Ataru Moroboshi ;-) for a bug report about role/duty and notes.

* Ivan Kedrin for a bug report about the analyze_title function.

* Hadley Rich for reporting bugs and providing patches for troubles
  parsing tv series' episodes and searching for tv series' titles.

* Jamie R. Rytlewski for a suggestion about saving imbIDs in 'sql'.

* Vincent Crevot, for a bug report about unicode support.

* Jay Klein for a bug report and testing to fix a nasty bug in the
  imdbpy2sql.py script (splitting too large data sets).

* Ivan Garcia for an important bug report about the use of IMDbPY
  within wxPython programs.

* Kessia Pinheiro for a bug report about tv series list of episodes.

* Michael G. Noll for a bug report and a patch to fix a bug
  retrieving 'plot keywords'.

* Alain Michel, for a bug report about search_*.py and get_*.py scripts.

* Martin Arpon and Andreas Schoenle for bug reports (and patches)
  about "runtime", "aka titles" and "production notes" information
  not being parsed.

* none none (dclist at gmail.com) for a useful hint and code to
  retrieve a movie/person object, given an URL.

* Sebastian Pölsterl, for a bug report about the cover url for
  tv (mini) series, and another one about search_* methods.

* Martin Kirst for many hints and the work on the imdbpyweb program.

* Julian Mayer, for a bug report and a patch about non-ascii chars.

* Wim Schut and "eccentric", for bug reports and a patches about
  movies' cover url.

* Alfio Ferrara, for a bug report about the get_first_movie.py script.

* Magnus Lie Hetland for an hint about the searches in sql package.

* Thomas Jadjewski for a bug report about the imdbpy2sql.py script.

* Trevor MacPhail, for a bug report about search_* methods and
  the ParserBase.parse method.

* Guillaume Wisniewski, for a bug report.

* Kent Johnson, for a bug report.

* Andras Bali, for the hint about the "plot outline" information.

* Nick S. Novikov, who provided the Windows installer until I've
  managed to set up a Windows development environment.

* Simone Bacciglieri, who downloaded the plain text data files for me.

* Carmine Noviello, for some design hints.

* "Basilius" for a bug report.

* Davide for a bug report.
<|MERGE_RESOLUTION|>--- conflicted
+++ resolved
@@ -21,11 +21,9 @@
 Below, a list of persons who contributed with bug reports, small
 patches and hints (kept in a reverse order since IMDbPY 4.5):
 
-<<<<<<< HEAD
+* Ramusus for a lot of precious bug reports.
+
 * Laurent Vergne for a hint about InnoDB, MyISAM and foreign keys.
-=======
-* Ramusus for a lot of precious bug reports.
->>>>>>> 29a759b1
 
 * Israel Fruch for patches to support the new set of parsers.
 
