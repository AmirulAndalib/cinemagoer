--- conflicted
+++ resolved
@@ -12,11 +12,7 @@
 Below is a list of people who contributed with bug reports, small patches,
 and hints (kept in reverse order since Cinemagoer 4.5):
 
-<<<<<<< HEAD
-* Stefanos I. Tsaklidis for a PR to improve imdb.helpers.resizeImage
-=======
 * Stefanos I. Tsaklidis for PRs to improve imdb.helpers.resizeImage and fix wrongly-formatted titles
->>>>>>> eeaf9372
 
 * salehdeh76 for a PR fetching videos
 
