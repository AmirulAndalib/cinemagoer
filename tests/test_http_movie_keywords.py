--- conflicted
+++ resolved
@@ -1,14 +1,8 @@
-<<<<<<< HEAD
-from __future__ import absolute_import, division, print_function, unicode_literals
-
-from pytest import fixture
-=======
 def test_movie_keywords_should_be_a_list_of_keywords(ia):
     movie = ia.get_movie('0133093', info=['keywords'])  # Matrix
     keywords = movie.get('keywords', [])
     assert 250 <= len(keywords) <= 400
     assert {'computer-hacker', 'messiah', 'artificial-reality'}.issubset(set(keywords))
->>>>>>> fd52fdb0
 
 
 def test_movie_keywords_if_none_should_be_excluded(ia):
