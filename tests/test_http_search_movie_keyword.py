<<<<<<< HEAD
from __future__ import absolute_import, division, print_function, unicode_literals

from pytest import fixture, mark
=======
def test_get_keyword_should_list_correct_number_of_movies(ia):
    movies = ia.get_keyword('colander')
    assert len(movies) == 4
>>>>>>> fd52fdb0


def test_get_keyword_if_too_many_should_list_upper_limit_of_movies(ia):
    movies = ia.get_keyword('computer')
    assert len(movies) == 50


def test_get_keyword_should_contain_correct_movie(ia):
    movies = ia.get_keyword('colander')
    movie = [m for m in movies if m.movieID == '0382932']
    assert len(movie) == 1
    assert movie[0]['title'] == 'Ratatouille'
    assert movie[0]['kind'] == 'movie'
    assert movie[0]['year'] == 2007<|MERGE_RESOLUTION|>--- conflicted
+++ resolved
@@ -1,12 +1,6 @@
-<<<<<<< HEAD
-from __future__ import absolute_import, division, print_function, unicode_literals
-
-from pytest import fixture, mark
-=======
 def test_get_keyword_should_list_correct_number_of_movies(ia):
     movies = ia.get_keyword('colander')
     assert len(movies) == 4
->>>>>>> fd52fdb0
 
 
 def test_get_keyword_if_too_many_should_list_upper_limit_of_movies(ia):
