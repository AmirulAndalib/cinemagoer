<<<<<<< HEAD
from __future__ import absolute_import, division, print_function, unicode_literals

from pytest import fixture, mark
=======
def test_search_movie_if_single_should_list_one_movie(ia):
    movies = ia.search_movie('od instituta do proizvodnje')
    assert len(movies) == 1
    assert movies[0].movieID == '0483758'
    assert movies[0]['kind'] == 'short'
    assert movies[0]['title'] == 'Od instituta do proizvodnje'
    assert movies[0]['year'] == 1971
>>>>>>> fd52fdb0


def test_search_movie_should_list_default_number_of_movies(ia):
    movies = ia.search_movie('movie')
    assert len(movies) == 20


def test_search_movie_limited_should_list_requested_number_of_movies(ia):
    movies = ia.search_movie('ace in the hole', results=98)
    assert len(movies) == 98


def test_search_movie_unlimited_should_list_correct_number_of_movies(ia):
    movies = ia.search_movie('ace in the hole', results=500)
    assert 185 <= len(movies) <= 200


def test_search_movie_if_too_many_result_should_list_upper_limit_of_movies(ia):
    movies = ia.search_movie('matrix', results=500)
    assert len(movies) == 200


def test_search_movie_should_contain_correct_movie(ia):
    movies = ia.search_movie('matrix', results=500)
    movie = [m for m in movies if m.movieID == '0133093']
    assert len(movie) == 1
    assert movie[0]['title'] == 'The Matrix'
    assert movie[0]['kind'] == 'movie'
    assert movie[0]['year'] == 1999


def test_search_movie_found_movie_should_have_kind(ia):
    movies = ia.search_movie('matrix', results=500)
    movie = [m for m in movies if m.movieID == '0106062']
    assert len(movie) == 1
    assert movie[0]['title'] == 'Matrix'
    assert movie[0]['kind'] == 'tv series'
    assert movie[0]['year'] == 1993


def test_search_movie_found_movie_should_have_imdb_index(ia):
    movies = ia.search_movie('blink', results=500)
    movie = [m for m in movies if m.movieID == '4790262']
    assert len(movie) == 1
    assert movie[0]['title'] == 'Blink'
    assert movie[0]['imdbIndex'] == 'IV'
    assert movie[0]['kind'] == 'movie'
    assert movie[0]['year'] == 2015


def test_search_movie_if_none_should_be_empty(ia):
    movies = ia.search_movie('%e4%82%a2', results=500)
    assert movies == []<|MERGE_RESOLUTION|>--- conflicted
+++ resolved
@@ -1,8 +1,3 @@
-<<<<<<< HEAD
-from __future__ import absolute_import, division, print_function, unicode_literals
-
-from pytest import fixture, mark
-=======
 def test_search_movie_if_single_should_list_one_movie(ia):
     movies = ia.search_movie('od instituta do proizvodnje')
     assert len(movies) == 1
@@ -10,7 +5,6 @@
     assert movies[0]['kind'] == 'short'
     assert movies[0]['title'] == 'Od instituta do proizvodnje'
     assert movies[0]['year'] == 1971
->>>>>>> fd52fdb0
 
 
 def test_search_movie_should_list_default_number_of_movies(ia):
