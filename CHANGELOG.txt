--- conflicted
+++ resolved
@@ -10,10 +10,7 @@
   - #319: parse review rating
   - #327: do not strip new lines
   - #329: improve localized and original title
-<<<<<<< HEAD
-=======
   - #330: fix for tv series for seasons not found
->>>>>>> f91923cd
   - #331: fix kind of tv mini series in search results
 
 
