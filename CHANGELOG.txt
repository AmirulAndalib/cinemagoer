--- conflicted
+++ resolved
@@ -19,10 +19,7 @@
   - #348: fix for series with no episodes
   - #349: relevant keywords
   - #357: add support for TV Special
-<<<<<<< HEAD
-=======
   - #366: fix full-size image links
->>>>>>> b641f910
 
 
 * What's new in release 2021.04.18 (Black Sails)
